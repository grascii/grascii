--- conflicted
+++ resolved
@@ -266,15 +266,11 @@
                 action = questionary.select(
                     "Search Results", ["Next", "Display All", "End Search"]
                 ).ask()
-<<<<<<< HEAD
-            print(result.entry.grascii, result.entry.translation)
-=======
->>>>>>> 87f7d992
             if action is None or action == "End Search":
                 break
             elif action == "Display All":
                 display_all = True
-            print(result.strip())
+            print(result.entry.grascii, result.entry.translation)
             count += 1
 
         print("Results:", count)
