--- conflicted
+++ resolved
@@ -73,7 +73,6 @@
     display_interpretations = get_unique_interpretations(parses)
     interpretations = list(display_interpretations.values())
     index = choose_interpretation(interpretations)
-<<<<<<< HEAD
     builder = regen.RegexBuilder(args.uncertainty, args.search_mode, args.fix_first)
     if index == 0:
         interps = interpretations
@@ -81,11 +80,6 @@
         interps = interpretations[index - 1: index]
     patterns = builder.generate_patterns(interps)
     starting_letters = builder.get_starting_letters(interps)
-    # patterns, starting_letters = generate_patterns(interpretations, index, args.uncertainty, args.search_mode, args.fix_first)
-=======
-    patterns, starting_letters = generate_patterns(interpretations, index, args.uncertainty)
-    print(patterns)
->>>>>>> 887bf974
     results = perform_search(patterns, starting_letters, args.dict_path)
     count = 0
     for result in results:
